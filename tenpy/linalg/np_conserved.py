--- conflicted
+++ resolved
@@ -1417,10 +1417,7 @@
     def shift_charges(self, shift):
         """Return a shallow copy of self with shifted charges.
         """
-<<<<<<< HEAD
-=======
         shift = int(shift)
->>>>>>> f0565dfa
         if not shift:
             return self
         # Note the legs are always shared between copies! We make a shallow
@@ -1433,12 +1430,7 @@
             # _, leg = leg.sort()  # Do we need this?
             res.legs[indx_leg] = leg  # update leg in the copy
         # modify the total charge
-<<<<<<< HEAD
-        res.qtotal = self.chinfo.shift_charges(self.qtotal[np.newaxis, :],
-                                               shift, copy=True).flatten()
-=======
         res.qtotal = self.chinfo.shift_charges(self.qtotal, shift, copy=True)
->>>>>>> f0565dfa
         return res
 
     # reshaping ===============================================================
