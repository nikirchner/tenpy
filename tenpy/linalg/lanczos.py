"""Lanczos algorithm for np_conserved arrays."""
# Copyright 2018-2023 TeNPy Developers, GNU GPLv3
import warnings
from .krylov_based import *

__all__ = [
    'KrylovBased', 'Arnoldi', 'LanczosGroundState', 'LanczosEvolution', 'lanczos',
    'lanczos_arpack', 'gram_schmidt', 'norm', 'inner', 'iscale_prefactor', 'iadd_prefactor_other', 'plot_stats', 'GMRES'
]

<<<<<<< HEAD

class KrylovBased:
    r"""Base class for iterativ algorithms building a Krylov basis with np_conserved arrays.

    Algorithms like :class:`LanczosGroundState` and `:class:`ArnoldiDiagonalize`
    are based on iteratively building an orthonormal basis of the Krylov space spanned by
    ``|psi0>, H|psi0>, H^2|psi0>, ... H^N |psi0>``, where `N` is the number of iterations
    performed so far, and ``|psi0>`` is an initial guess and starting vector.
    During that iteration, the projection of `H` into the Krylov space is built, where it can
    be solved effectively (with `H` being just a N by N matrix), yielding the "Ritz" eigenvalues/
    eigenvectors. Finally, the solution can be translated back into the orginal space using the
    basis.

    An important strategy is also to (implicitly) restart the algorithm after some number of steps.
    This is **not** done here: when we use these classes, we usually have an explicit outer loop
    performed until convergence, e.g., the "sweeps" in DMRG.

    Parameters
    ----------
    H : :class:`~tenpy.linalg.sparse.NpcLinearOperator`-like
        A hermitian linear operator. Must implement the method `matvec` acting on a
        :class:`~tenpy.linalg.np_conserved.Array`; nothing else required.
        The result has to have the same legs as the argument.
    psi0 : :class:`~tenpy.linalg.np_conserved.Array`
        The starting vector defining the Krylov basis.
        For finding the ground state, this should be the best guess available.
        Note that it does not have to be a 1D "vector"; we are fine with viewing
        higher-rank tensors as vectors.
    options : dict
        Further optional parameters as described in :cfg:config:`Lanczos`.
        The algorithm stops if *both* criteria for `e_tol` and `p_tol` are met
        or if the maximum number of steps was reached.

    Options
    -------
    .. cfg:config :: KrylovBased

        N_min : int
            Minimum number of steps to perform.
        N_max : int
            Maximum number of steps to perform.
        P_tol : float
            Tolerance for the error estimate from the Ritz Residual,
            stop if ``(RitzRes/gap)**2 < P_tol``
        min_gap : float
            Lower cutoff for the gap estimate used in the P_tol criterion.
        cutoff : float
            Cutoff to abort if the norm of the new krylov vecotr is too small.
            This is necessary if the rank of `H` is smaller than `N_max`, but it's *not* the error
            tolerance for final values!
        E_shift : float
            Shift the energy (=eigenvalues) by that amount *during* the Lanczos run by using the
            :class:`~tenpy.linalg.sparse.ShiftNpcLinearOperator`.
            The ground state energy `E0` returned by :meth:`run` is made independent of the shift.
            This option is useful if the :class:`~tenpy.linalg.sparse.OrthogonalNpcLinearOperator`
            is used: the orthogonal vectors are *exact* eigenvectors with eigenvalue 0 independent
            of the shift, so you can use it to ensure that the energy is smaller than zero
            to avoid getting those.

    Attributes
    ----------
    options : :class:`~tenpy.tools.params.Config`
        Optional parameters.
    H : :class:`~tenpy.linalg.sparse.NpcLinearOperator`-like
        The linear operator used for building the Krylov space.
    psi0 : :class:`~tenpy.linalg.np_conserved.Array`
        The starting vector; normalized copy.
    N_min, N_max, P_tol, min_gap, _cutoff, E_shift:
        Parameters as described in the options.
    Es : ndarray, shape(N_max, N_max)
        ``Es[n, :]`` contains the energies of ``_h_krylov[:n+1, :n+1]`` in step `n`.
    _h_krylov : ndarray, shape (N_max + 1, N_max +1)
        The matrix representing `H` projected onto the orthonormalized Krylov basis.
    _psi0_norm : float
        Initial norm of the `psi0` parameter. Note that ``self.psi0`` gets normalized.
    _cache : list of psi0-like vectors
        The ONB of the Krylov space generated during the iteration.
        FIFO (first in first out) cache of at most `N_cache` vectors.
    _result_krylov : ndarray
        Result in the ONB of the Krylov space, e.g. the ground state of `_h_krylov`.
        What exactly this is depends on the subclass.

    Notes
    -----
    The Ritz residual `RitzRes` is computed according to
    http://web.eecs.utk.edu/~dongarra/etemplates/node103.html#estimate_residual.
    Given the gap, the Ritz residual gives a bound on the error in the wavefunction,
    ``err < (RitzRes/gap)**2``. The gap is estimated from the full Lanczos spectrum.
    """

    _dtype_h_krylov = np.complex128
    _dtype_E = np.complex128

    def __init__(self, H, psi0, options, orthogonal_to=[]):
        self.H = H
        self.psi0 = psi0.copy()
        self._psi0_norm = None
        self.options = options = asConfig(options, self.__class__.__name__)
        self.N_min = options.get('N_min', 2)
        self.N_max = options.get('N_max', 20)
        self.N_cache = self.N_max
        self.P_tol = options.get('P_tol', 1.e-14)
        self.min_gap = options.get('min_gap', 1.e-12)
        self.reortho = options.get('reortho', False)
        self.E_shift = options.get('E_shift', None)
        if self.N_min < 2:
            raise ValueError("Should perform at least 2 steps.")
        self._cutoff = options.get('cutoff', np.finfo(psi0.dtype if not isinstance(psi0, list) else psi0[0].dtype).eps * 100)
        if self.E_shift is not None:
            if isinstance(self.H, OrthogonalNpcLinearOperator):
                self.H.orig_operator = ShiftNpcLinearOperator(self.H.orig_operator, self.E_shift)
            else:
                self.H = ShiftNpcLinearOperator(self.H, self.E_shift)
        self._cache = []
        self.Es = np.zeros([self.N_max, self.N_max], dtype=self._dtype_E)
        self._h_krylov = np.zeros([self.N_max + 1, self.N_max + 1], dtype=self._dtype_h_krylov)

    def run(self):
        raise NotImplementedError("subclasses should implement this")

    def _build_krylov(self):
        raise NotImplementedError("subclasses should implement this")

    def _calc_result_full(self, N):
        """Transform self._result_krylov from the Krylov ONB to the original (npc) basis.

        Construct the result ``psi_f = sum_k  _result_krylov[k] psi[k]``, where ``psi[k]``
        is the k-th vector of the ONB of the Krylov space generated during the iteration.
        """
        vf = self._result_krylov
        assert N == len(vf) > 1
        if isinstance(self.psi0, npc.Array):
            psif = self.psi0 * vf[0]  # the start vector is still known and got normalized
        else:
            assert isinstance(self.psi0, list)
            psif = [p * vf[0] for p in self.psi0]
        len_cache = len(self._cache)
        # and the last len_cache vectors have been cached
        for k in range(1, min(len_cache + 1, N)):
            self.iadd_prefactor_other(psif, vf[N - k], self._cache[-k])
        # other vectors are not cached, so we need to restart the Lanczos iteration.
        self._cache = []  # free memory: we need at least two more vectors

        self._rebuild_krylov_for_result_full(psif, N - len_cache - 1)

        psif_norm = self.norm(psif)
        if abs(1. - psif_norm) > 1.e-5:
            # One reason can be that `H` is not Hermitian
            # Otherwise, the matrix (even if small) might be ill conditioned.
            # If you get this warning, you can try to set the parameters
            # `reortho`=True and `N_cache` >= `N_max`
            logger.warning("poorly conditioned H matrix in KrylovBased! |psi_0| = %f", psif_norm)
        self.iscale_prefactor(psif, 1. / psif_norm)
        return psif

    def _to_cache(self, psi):
        """add psi to cache, keep at most self.N_cache."""
        cache = self._cache
        cache.append(psi)
        if len(cache) > self.N_cache:
            cache.pop(0)  # remove *first* entry

    def _calc_result_krylov(self, k):
        raise NotImplementedError("subclasses should implement this")

    def norm(self, w):
        return norm(w)

    def iscale_prefactor(self, w, scale):
        iscale_prefactor(w, scale)

    def inner(self, w, v):
        return inner(w, v)

    def iadd_prefactor_other(self, w, alpha, v):
        iadd_prefactor_other(w, alpha, v)

class GMRES():
    def __init__(self, A, x, b, options):
        self.options = options = asConfig(options, self.__class__.__name__)
        self.N_min = options.get('N_min', 5)
        self.N_max = options.get('N_max', 20)
        self.restart = options.get('restart', 10)
        self.res = self.options.get('res', 1.e-8)
        self.A = A
        self.b = b.copy()
        self.x = x.copy() # Initial guess
        self.rs = [self.b.copy()]
        self.rs[0] = self.rs[0].iadd_prefactor_other(-1, self.A.matvec(self.x)) # residuals
        self.b_norm = npc.norm(self.b)
        self.total_error = [[npc.norm(self.rs[0]) / self.b_norm]]
        self.total_iters = []
        self.r_norm = npc.norm(self.rs[0])
        self.qs = [self.rs[0].copy()]
        self.qs[0].iscale_prefactor(1./self.r_norm)

        self.sine = np.zeros(self.N_max)*1.j
        self.cosine = np.zeros(self.N_max)*1.j
        self.e1 = npc.Array.from_ndarray_trivial(np.zeros(self.N_max+1)*1.j)
        self.e1[0] = 1
        self.e1.iscale_prefactor(self.r_norm)

        self.H = npc.Array.from_ndarray_trivial(np.zeros((self.N_max+1, self.N_max))*1.j)

    def run(self):
        for _ in range(self.restart):
            converged=False
            for k in range(0,self.N_max):
                self.arnoldi(k)
                self.apply_givens_rotation(k)
                self.e1[k+1] = -self.sine[k] * self.e1[k]
                self.e1[k] = self.cosine[k] * self.e1[k]
                error = np.abs(self.e1[k+1]) / self.b_norm # The residual is just the last element of $\beta$ vector (see Wikipedia) since $y$ is found exactly.
                self.total_error[-1].append(error)
                if error < self.res and k >= self.N_min:
                    converged=True
                    break
            self.total_iters.append(k+1)
            self.backsolve(k+1)
            Q_mat = npc.concatenate(self.qs[:k+1], axis=1)
            for i in range(k+1):
                self.x.iadd_prefactor_other(self.y[i], self.qs[i])
            if not converged:
                self.reset()
            else:
                break

        return self.x, npc.norm(self.A.matvec(self.x) - self.b) / self.b_norm, self.total_error, self.total_iters

    def arnoldi(self, k):
        # Iterative build orthogonal Krylov subspace and $H$ matrix.
        q = self.A.matvec(self.qs[-1])
        for i in range(k+1):
            self.H[i,k] = npc.inner(q, self.qs[i], axes='range', do_conj=True)
            q.iadd_prefactor_other(-self.H[i,k], self.qs[i])
        self.H[k+1,k] = npc.norm(q)
        q.iscale_prefactor(1./self.H[k+1,k])
        self.qs.append(q)

    def apply_givens_rotation(self, k):
        # Apply rotation to $H$ so that it becomes upper triangular.
        for i in range(k):
            temp = self.cosine[i] * self.H[i,k] + self.sine[i] * self.H[i+1,k]
            self.H[i+1,k] = -self.sine[i] * self.H[i,k] + self.cosine[i] * self.H[i+1,k]
            self.H[i,k] = temp

        self.givens_rotation(k)
        self.H[k,k] = self.cosine[k] * self.H[k,k] + self.sine[k] * self.H[k+1,k]
        self.H[k+1,k] = 0

    def givens_rotation(self, k):
        # Find cosine and sine such that the element below the diagonal of kth column of $H$ is removed.
        v1, v2 = self.H[k,k], self.H[k+1,k]
        t = np.sqrt(v1**2 + v2**2)
        self.cosine[k] = v1 / t
        self.sine[k] = v2 / t

    def backsolve(self, k):
        # $H$ is now a diagonal matrix; backsolve to find $y$ exactly.
        H = self.H[:k,:k]
        e2 = self.e1[:k]
        #e2[np.abs(e2.to_ndarray()) < 1.e-14] = 0 # N_max should be less than the size of A.
        self.y = npc.Array.from_ndarray_trivial(np.ones(k))*1.j
        for i in range(k-1,-1,-1):
            self.y[i] = e2[i]
            for j in range(i+1,k):
                self.y[i] -= H[i,j]*self.y[j]
            self.y[i] /= H[i,i]

    def reset(self):
        # Restart GMRES algorithm using current $x$ as initial guess.
        self.rs.append(self.b.copy())
        self.rs[-1] = self.rs[-1].iadd_prefactor_other(-1, self.A.matvec(self.x)) # residuals
        self.total_error.append([npc.norm(self.rs[-1]) / self.b_norm])
        self.r_norm = npc.norm(self.rs[-1])
        self.qs = [self.rs[-1].copy()]
        self.qs[-1].iscale_prefactor(1./self.r_norm)

        self.sine = np.zeros(self.N_max)*1.j
        self.cosine = np.zeros(self.N_max)*1.j
        self.e1 = npc.Array.from_ndarray_trivial(np.zeros(self.N_max+1)*1.j)
        self.e1[0] = 1
        self.e1.iscale_prefactor(self.r_norm)

        self.H = npc.Array.from_ndarray_trivial(np.zeros((self.N_max+1, self.N_max))*1.j)

class Arnoldi(KrylovBased):
    """Arnoldi method for diagonalizing square, non-hermitian/symmetric matrices.

    Generalization of :class:`LanczosGroundState`, allowing general, square matrices.

    Options
    -------
    .. cfg:config :: Arnoldi
        :include: KrylovBased

        which : ``'LM' | 'LR' | 'SR'``
            Determines which (extremal) eigenvalues to look for, name
            largest magnitude (in absolute value, ``'LM'``), or
            largest or smallest real part (``'LR'`` and ``'SR'``, respectively).
        num_ev : int
            Number of eigenvectors to look for/return in `run`.

    """
    def __init__(self, H, psi0, options):
        super().__init__(H, psi0, options)
        self.E_tol = self.options.get('E_tol', np.inf)
        self.which = self.options.get('which', 'LM')
        self.num_ev = self.options.get('num_ev', 1)  # number of desired eigenvectors

    def run(self):
        """Find the ground state of H.

        Returns
        -------
        E0s : numpy array
            Best eigenvalue estimates, :cfg:option:`Arnoldi.num_ev` entries,
            sorted according to :cfg:option:`Arnoldi.which`.
        psis : list of :class:`~tenpy.linalg.np_conserved.Array`
            Corresponding best eigenvectors (estimates).
        N : int
            Used dimension of the Krylov space, i.e., how many iterations where performed.
        """
        assert self.N_cache >= self.N_max
        N = self._build_krylov()
        E0 = self.Es[N - 1, :self.num_ev]
        if self.E_shift is not None:
            E0 = E0 - self.E_shift
        if N == 1:
            return E0, [self.psi0.copy()], N  # no better estimate available
        return E0, self._calc_result_full(N), N

    def _build_krylov(self):
        """Build the Krylov space and the projection of H into it.

        Returns the number of steps performed.
        """
        h = self._h_krylov
        w = self.psi0  # initialize
        norm = npc.norm(w)
        for k in range(self.N_max):
            self.iscale_prefactor(w, 1. / norm)
            self._to_cache(w)
            w = self.H.matvec(w)
            for i, v_i in enumerate(self._cache):
                h[i, k] = ov = self.inner(v_i, w)
                self.iadd_prefactor_other(w, -ov, v_i)
            h[k + 1, k] = norm = npc.norm(w)
            self._calc_result_krylov(k)
            if norm < self._cutoff or (k + 1 >= self.N_min and self._converged(k)):
                break
        return k + 1

    def _calc_result_krylov(self, k):
        """calculate ground state of _h_krylov[:k+1, :k+1]"""
        h = self._h_krylov
        if k == 0:
            self.Es[0, 0] = h[0, 0]
            self._result_krylov = np.ones([1, 1], self._dtype_h_krylov)
        else:
            # Diagonalize h
            E_kr, v_kr = np.linalg.eig(h[:k + 1, :k + 1]) # not hermitian!
            sort = argsort(E_kr, self.which)
            self.Es[k, :k + 1] = E_kr[sort]
            self._result_krylov = v_kr[:, sort]  # ground state of _h_krylov

    def _calc_result_full(self, N):
        """Transform self._result_krylov from the Krylov ONB to the original (npc) basis.

        Construct the result ``psi_f = sum_k  _result_krylov[k] psi[k]``, where ``psi[k]``
        is the k-th vector of the ONB of the Krylov space generated during the iteration.
        """
        psis = []
        for i in range(min(N, self.num_ev)):
            vf = self._result_krylov[:, i]
            vf = np.real_if_close(vf)  # try to convert to real:
            # e.g. the dominant eigenvectors of the MPS transfermatrix should be equivalent to
            # the power method, which will be purely real for H.dtype=float, even if there might
            # be other eigenvectors which are complex
            assert N == len(vf) > 1
            krylov_basis = self._cache
            assert len(krylov_basis) >= N

            if isinstance(self.psi0, npc.Array):
                psi = vf[0] * krylov_basis[0]  # copy!
            else:
                assert isinstance(self.psi0, list)
                psi = [p * vf[0] for p in krylov_basis[0]]

            # and the last len_cache vectors have been cached
            for k in range(1, N):
                self.iadd_prefactor_other(psi, vf[k], krylov_basis[k])

            psi_norm = self.norm(psi)
            if abs(1. - psi_norm) > 1.e-5:
                # One reason can be that `H` is not Hermitian
                # Otherwise, the matrix (even if small) might be ill conditioned.
                # If you get this warning, you can try to set the parameters
                # `reortho`=True and `N_cache` >= `N_max`
                logger.warning("poorly conditioned H matrix in Arnoldi! |psi| = %f", psi_norm)
            self.iscale_prefactor(psi, 1. / psi_norm)
            psis.append(psi)
        return psis

    def _to_cache(self, psi):
        """add psi to cache, keep at most self.N_cache."""
        cache = self._cache
        cache.append(psi)
        assert len(cache) <= self.N_cache

    def _converged(self, k):
        v0 = self._result_krylov[:, 0]
        E = self.Es[k, :]  # current energies
        RitzRes = abs(v0[k]) * self._h_krylov[k + 1, k]
        gap = max(min([np.min(np.abs(E[i+1:] - E[i])) for i in range(self.num_ev)]), self.min_gap)
        P_err = (RitzRes / gap)**2
        Delta_E0 = self.Es[k - 1, 0] - E[0]
        return P_err < self.P_tol and Delta_E0 < self.E_tol


class LanczosGroundState(KrylovBased):
    """Lanczos algorithm to find the ground state.

    **Assumes** that `H` is hermitian.

    .. deprecated :: 0.6.0
        Renamed attribute `params` to :attr:`options`.

    .. deprecated :: 0.6.0
        Going to remove the `orthogonal_to` argument.
        Instead, replace H with ``OrthogonalNpcLinearOperator(H, orthogonal_to)``
        using the :class:`~tenpy.linalg.sparse.OrthogonalNpcLinearOperator`.


    Options
    -------
    .. cfg:config :: LanczosGroundState
        :include: KrylovBased

        E_tol : float
            Stop if energy difference per step < `E_tol`
        N_cache : int
            The maximum number of `psi` to keep in memory during the first iteration.
            By default, we keep all states (up to N_max).
            Set this to a number >= 2 if you are short on memory.
            The penalty is that one needs another Lanczos iteration to
            determine the ground state in the end, i.e., runtime is large.
        reortho : bool
            For poorly conditioned matrices, one can quickly loose orthogonality of the
            generated Krylov basis.
            If `reortho` is True, we re-orthogonalize against all the
            vectors kept in cache to avoid that problem.


    """

    _dtype_h_krylov = np.float64
    _dtype_E = np.float64

    def __init__(self, H, psi0, options, orthogonal_to=[]):
        super().__init__(H, psi0, options)
        self.E_tol = self.options.get('E_tol', np.inf)
        self.N_cache = self.options.get('N_cache', self.N_max)
        if self.N_cache < 2:
            raise ValueError("Need to cache at least two vectors.")
        if len(orthogonal_to) > 0:
            msg = ("Lanczos argument `orthogonal_to` is deprecated and will be removed.\n"
                   "Instead, replace `H` with  `OrthogonalNpcLinearOperator(H, orthogonal_to)`.")
            warnings.warn(msg, category=FutureWarning, stacklevel=2)
            self.H = OrthogonalNpcLinearOperator(self.H, orthogonal_to)

    def run(self):
        """Find the ground state of H.

        Returns
        -------
        E0 : float
            Ground state energy (estimate).
        psi0 : :class:`~tenpy.linalg.np_conserved.Array`
            Ground state vector (estimate).
        N : int
            Used dimension of the Krylov space, i.e., how many iterations where performed.
        """
        N = self._build_krylov()
        E0 = self.Es[N - 1, 0]
        if N > 1:
            logger.debug("Lanczos N=%d, gap=%.3e, DeltaE0=%.3e, _result_krylov[-1]=%.3e", N,
                         self.Es[N - 1, 1] - E0, self.Es[N - 2, 0] - E0, self._result_krylov[-1])
        else:
            logger.debug("Lanczos N=%d, first alpha=%.3e, beta=%.3e", N, self._h_krylov[0, 0],
                         self._h_krylov[0, 1])
        if self.E_shift is not None:
            E0 -= self.E_shift
        if N == 1:
            return E0, self.psi0.copy(), N  # no better estimate available
        #return self.Es[N - 1, 0:self.options.get('num_ev', 1)], self._calc_result_full(N), N
        return E0, self._calc_result_full(N), N


    def _build_krylov(self):
        """Build the Krylov space and the projection of H into it.

        Returns the number of steps performed.
        """
        h = self._h_krylov
        w = self.psi0  # initialize
        beta = self.norm(w)
        if self._psi0_norm is None:
            # this is only needed for normalization in LanczosEvolution
            self._psi0_norm = beta
        for k in range(self.N_max):
            self.iscale_prefactor(w, 1. / beta)
            self._to_cache(w)
            w = self.H.matvec(w)
            alpha = np.real(self.inner(w, self._cache[-1])).item()
            h[k, k] = alpha
            self._calc_result_krylov(k)
            self.iadd_prefactor_other(w, -alpha, self._cache[-1])
            if self.reortho:
                for c in self._cache[:-1]:
                    self.iadd_prefactor_other(w, -self.inner(c, w), c)
            elif k > 0:
                self.iadd_prefactor_other(w, -beta, self._cache[-2])
            beta = self.norm(w)
            h[k, k + 1] = h[k + 1, k] = beta  # needed for the next step and convergence criteria
            if abs(beta) < self._cutoff or (k + 1 >= self.N_min and self._converged(k)):
                break
        return k + 1

    def _converged(self, k):
        v0 = self._result_krylov
        E = self.Es[k, :]  # current energies
        RitzRes = abs(v0[k]) * self._h_krylov[k, k + 1]
        gap = max(E[1] - E[0], self.min_gap)
        P_err = (RitzRes / gap)**2
        Delta_E0 = self.Es[k - 1, 0] - E[0]
        return P_err < self.P_tol and Delta_E0 < self.E_tol

    def _rebuild_krylov_for_result_full(self, psif, N_max):
        vf = self._result_krylov
        h = self._h_krylov
        w = self.psi0  # initialize
        for k in range(0, N_max):
            self._to_cache(w)
            w = self.H.matvec(w)
            alpha = h[k, k]
            self.iadd_prefactor_other(w, -alpha, self._cache[-1])
            if self.reortho:
                for c in self._cache[:-1]:
                    self.iadd_prefactor_other(w, -self.inner(c, w), c)
            elif k > 0:
                self.iadd_prefactor_other(w, -beta, self._cache[-2])  # noqa: F821
            beta = h[k, k + 1]  # = norm(w)
            self.iscale_prefactor(w, 1. / beta)
            self.iadd_prefactor_other(psif, vf[k + 1], w)
        # continue in _calc_result_full

    def _calc_result_krylov(self, k):
        """calculate ground state of _h_krylov[:k+1, :k+1]"""
        h = self._h_krylov
        if k == 0:
            self.Es[0, 0] = h[0, 0]
            self._result_krylov = np.ones(1, np.float64)
        else:
            # Diagonalize h
            E_kr, v_kr = np.linalg.eigh(h[:k + 1, :k + 1])
            self.Es[k, :k + 1] = E_kr
            self._result_krylov = v_kr[:, 0]  # ground state of _h_krylov

class LanczosEvolution(LanczosGroundState):
    """Calculate :math:`exp(delta H) |psi0>` using Lanczos.

    It turns out that the Lanczos algorithm is also good for calculating the matrix exponential
    applied to the starting vector. Instead of diagonalizing the tri-diagonal `h` and taking the
    ground state, we now calculate ``exp(delta h) e_0`` in the Krylov ONB, where
    ``e_0 = (1, 0, 0, ...)`` corresponds to ``psi0`` in the original basis.

    Parameters
    ----------
    H, psi0, options :
        Hamiltonian, starting vector and parameters as defined in :class:`LanczosGroundState`.
        The option :cfg:option`LanczosEvolution.P_tol` defines when convergence is reached,
        see :meth:`_converged` for details.

    Options
    -------
    .. cfg:config :: LanczosEvolution
        :include: LanczosGroundState

        E_tol :
            Ignored.
        min_gap :
            Ignored.

    Attributes
    ----------
    delta : float/complex
        Prefactor of H in the exponential.
    _result_norm : float
        Norm of the resulting vector.
    """
    def __init__(self, H, psi0, options):
        super().__init__(H, psi0, options)
        self._result_norm = 1.
        self.delta = None  # set in run()

    def run(self, delta, normalize=None):
        """Calculate ``expm(delta H).dot(psi0)`` using Lanczos.

        Parameters
        ----------
        delta : float/complex
            Time step by which we should evolve psi0: prefactor of H in the exponential.
            Note that the complex `i` is *not* included!
        normalize : bool
            Whether to normalize the resulting state.
            Defaults to ``np.real(delta) == 0``.

        Returns
        -------
        psi_f : :class:`~tenpy.linalg.np_conserved.Array`
            Best approximation for ``expm(delta H).dot(psi0)``.
            If :cfg:option:`Lanczos.E_shift` is used, it's an approximation for
            ``expm(delta (H + E_shift)).dot(psi)``.
        N : int
            Krylov space dimension used.
        """
        self.delta = delta
        N = self._build_krylov()
        if N > 1:
            logger.debug("Lanczos N=%d, |result_krylov[-1]|=%.3e", N, abs(self._result_krylov[-1]))
        else:
            logger.debug("Lanczos N=%d, first alpha=%.3e, beta=%.3e", N, self._h_krylov[0, 0],
                         self._h_krylov[0, 1])
        if N == 1:
            result_full = self._result_krylov[0] * self.psi0  # _result_krylov[0] is only a phase
        else:
            result_full = self._calc_result_full(N)
        # result_full is normalized at this point
        if normalize is None:
            normalize = np.real(delta) == 0.
        if normalize:
            return result_full, N
        # else:
        return (self._psi0_norm * self._result_norm) * result_full, N

    def _calc_result_krylov(self, k):
        """calculate ``expm(delta h).dot(e0)`` for ``h = _h_krylov[:k+1, :k+1]``"""

        # self._result_krylov should be a normalized vector.
        h = self._h_krylov
        delta = self.delta
        if k == 0:
            E = h[0, 0]
            exp_dE = np.exp(delta * E)
            self._result_norm = np.abs(exp_dE)  # np.linalg.norm for individual element
            self._result_krylov = np.array([exp_dE / self._result_norm])
        else:
            #     e0 = np.zeros(k + 1, dtype=float)
            #     e0[0] = 1.
            #     exp_dH_e0 = expm(_h_krylov[:k + 1, :k + 1] * delta).dot(e0)
            # scipy.linalg.expm is using sparse tools; instead fully diagonalize
            # given that h is hermitian, this is easy:
            # H V = V diag(E)  -> H  = V E V^D
            # exp(H*delta) e_0 = V diag(exp(E*delta)) V^D e_0
            E_kr, v_kr = np.linalg.eigh(h[:k + 1, :k + 1])
            exp_dH_e0 = np.dot(v_kr, np.exp(E_kr * delta) * np.conj(v_kr[0, :]))

            self._result_norm = np.linalg.norm(exp_dH_e0)
            self._result_krylov = exp_dH_e0 / self._result_norm

    def _converged(self, k):
        return np.abs(self._result_krylov[k]) < self.P_tol
=======
warnings.warn('The tenpy.linalg.lanczos module has been renamed to tenpy.linalg.krylov_based and ' \
              'will be removed in v1.0')
>>>>>>> 3db87cb7


def lanczos(H, psi, options={}, orthogonal_to=[]):
    """Simple wrapper calling ``LanczosGroundState(H, psi, options, orthogonal_to).run()``

    .. deprecated :: 0.6.0
        Going to remove the `orthogonal_to` argument.
        Instead, replace H with `OrthogonalNpcLinearOperator(H, orthogonal_to)`
        using the :class:`~tenpy.linalg.sparse.OrthogonalNpcLinearOperator`.

    .. deprecated :: 1.0.0
        Going to remove the `lanczos` function.
        Use :class:`~tenpy.linalg.krylov_based.LanczosGroundState` instead.

    Parameters
    ----------
    H, psi, options, orthogonal_to :
        See :class:`LanczosGroundState`.

    Returns
    -------
    E0, psi0, N :
        See :meth:`LanczosGroundState.run`.
    """
<<<<<<< HEAD
    return LanczosGroundState(H, psi, options, orthogonal_to).run()


def lanczos_arpack(H, psi, options={}, orthogonal_to=[]):
    """Use :func:`scipy.sparse.linalg.eigsh` to find the ground state of `H`.

    This function has the same call/return structure as :func:`lanczos`, but uses
    the ARPACK package through the functions :func:`~tenpy.tools.math.speigsh` instead of the
    custom lanczos implementation in :class:`LanczosGroundState`.
    This function is mostly intended for debugging, since it requires to convert the vector
    from np_conserved :class:`~tenpy.linalg.np_conserved.Array` into a flat numpy array
    and back during *each* `matvec`-operation!

    .. deprecated :: 0.6.0
        Going to remove the `orthogonal_to` argument.
        Instead, replace H with `OrthogonalNpcLinearOperator(H, orthogonal_to)`
        using the :class:`~tenpy.linalg.sparse.OrthogonalNpcLinearOperator`.

    Parameters
    ----------
    H, psi, options, orthogonal_to :
        See :class:`LanczosGroundState`.
        `H` and `psi` should have/use labels.

    Returns
    -------
    E0 : float
        Ground state energy.
    psi0 : :class:`~tenpy.linalg.np_conserved.Array`
        Ground state vector.
    """
    if len(orthogonal_to) > 0:
        msg = ("Lanczos argument `orthogonal_to` is deprecated and will be removed.\n"
               "Instead, replace `H` with  `OrthogonalNpcLinearOperator(H, orthogonal_to)`.")
        warnings.warn(msg, category=FutureWarning, stacklevel=2)
        H = OrthogonalNpcLinearOperator(H, orthogonal_to)
    options = asConfig(options, "Lanczos")
    H_flat, psi_flat = FlatHermitianOperator.from_guess_with_pipe(H.matvec, psi, dtype=H.dtype)
    tol = options.get('P_tol', 1.e-14)
    N_min = options.get('N_min', None)
    Es, Vs = H_flat.eigenvectors(num_ev=1, which='SA', v0=psi_flat, tol=tol, ncv=N_min)
    psi0 = Vs[0].split_legs(0).itranspose(psi.get_leg_labels())
    return Es[0], psi0


def gram_schmidt(vecs, rcond=1.e-14, verbose=None):
    """In place Gram-Schmidt Orthogonalization and normalization for npc Arrays.

    .. deprecated :: 0.9.1
        Previously, this function return `vecs, ov` with `ov` being the overlaps
        ``<vecs[i]|vecs[j]>``. The return value `ov` has been dropped now,
        since it wasn't used anyways.

    Parameters
    ----------
    vecs : list of :class:`~tenpy.linalg.np_conserved.Array`
        The vectors which should be orthogonalized.
        All with the same *order* of the legs. Entries are modified *in place*.
        if a norm < rcond, the entry is set to `None`.
    rcond : float
        Vectors of ``norm < rcond`` (after projecting out previous vectors) are discarded.

    Returns
    -------
    vecs : list of Array
        The ortho-normalized vectors (without any ``None``).
    """
    if verbose is not None:
        warnings.warn("Dropped verbose argument", category=FutureWarning, stacklevel=2)
    res = []
    for vec in vecs:
        for other in res:
            ov = inner(other, vec, 'range', do_conj=True)
            iadd_prefactor_other(vec, -ov, other)
        n = norm(vec)
        if n > rcond:
            iscale_prefactor(vec, 1. / n)
            res.append(vec)
    return res


def norm(w):
    if not isinstance(w, list):
        return npc.norm(w)
    else:
        # Assumed to be list of npc array for now)
        return np.linalg.norm([npc.norm(a) for a in w] + [0])

def iscale_prefactor(w, scale):
    if not isinstance(w, list):
        w.iscale_prefactor(scale)
    else:
        for a in w:
            a.iscale_prefactor(scale)

def inner(w, v, axes='range', do_conj=True):
    if not isinstance(w, list) and not isinstance(v, list):
        return npc.inner(w, v, axes=axes, do_conj=do_conj)
    else:
        assert isinstance(w, list) and isinstance(v, list)
        return np.sum([npc.inner(a, b, axes=axes, do_conj=do_conj) for a, b in zip(w, v)])

def iadd_prefactor_other(w, alpha, v):
    if not isinstance(w, list):
        w.iadd_prefactor_other(alpha, v)
    else:
        for a, b in zip(w, v):
            a.iadd_prefactor_other(alpha, b)

def plot_stats(ax, Es):
    """Plot the convergence of the energies.

    Parameters
    ----------
    ax : :class:`matplotlib.axes.Axes`
        The axes on which we should plot.
    Es : list of ndarray.
        The energies :attr:`Lanczos.Es`.
    """
    ks = [[k] * len(E) for k, E in enumerate(Es)]
    ks = np.array(sum(ks, []))
    Es = np.array(sum([list(E) for E in Es], []))
    ax.scatter(ks, np.array(Es))
    ax.set_xlabel("Lanczos step")
    ax.set_ylabel("Ritz Values (= energy estimates)")
=======
    warnings.warn('The lanczos function will be deprecated in favor of the LanczosGroundState ' \
                  'class in v1.0')
    return LanczosGroundState(H, psi, options, orthogonal_to).run()
>>>>>>> 3db87cb7
<|MERGE_RESOLUTION|>--- conflicted
+++ resolved
@@ -8,684 +8,8 @@
     'lanczos_arpack', 'gram_schmidt', 'norm', 'inner', 'iscale_prefactor', 'iadd_prefactor_other', 'plot_stats', 'GMRES'
 ]
 
-<<<<<<< HEAD
-
-class KrylovBased:
-    r"""Base class for iterativ algorithms building a Krylov basis with np_conserved arrays.
-
-    Algorithms like :class:`LanczosGroundState` and `:class:`ArnoldiDiagonalize`
-    are based on iteratively building an orthonormal basis of the Krylov space spanned by
-    ``|psi0>, H|psi0>, H^2|psi0>, ... H^N |psi0>``, where `N` is the number of iterations
-    performed so far, and ``|psi0>`` is an initial guess and starting vector.
-    During that iteration, the projection of `H` into the Krylov space is built, where it can
-    be solved effectively (with `H` being just a N by N matrix), yielding the "Ritz" eigenvalues/
-    eigenvectors. Finally, the solution can be translated back into the orginal space using the
-    basis.
-
-    An important strategy is also to (implicitly) restart the algorithm after some number of steps.
-    This is **not** done here: when we use these classes, we usually have an explicit outer loop
-    performed until convergence, e.g., the "sweeps" in DMRG.
-
-    Parameters
-    ----------
-    H : :class:`~tenpy.linalg.sparse.NpcLinearOperator`-like
-        A hermitian linear operator. Must implement the method `matvec` acting on a
-        :class:`~tenpy.linalg.np_conserved.Array`; nothing else required.
-        The result has to have the same legs as the argument.
-    psi0 : :class:`~tenpy.linalg.np_conserved.Array`
-        The starting vector defining the Krylov basis.
-        For finding the ground state, this should be the best guess available.
-        Note that it does not have to be a 1D "vector"; we are fine with viewing
-        higher-rank tensors as vectors.
-    options : dict
-        Further optional parameters as described in :cfg:config:`Lanczos`.
-        The algorithm stops if *both* criteria for `e_tol` and `p_tol` are met
-        or if the maximum number of steps was reached.
-
-    Options
-    -------
-    .. cfg:config :: KrylovBased
-
-        N_min : int
-            Minimum number of steps to perform.
-        N_max : int
-            Maximum number of steps to perform.
-        P_tol : float
-            Tolerance for the error estimate from the Ritz Residual,
-            stop if ``(RitzRes/gap)**2 < P_tol``
-        min_gap : float
-            Lower cutoff for the gap estimate used in the P_tol criterion.
-        cutoff : float
-            Cutoff to abort if the norm of the new krylov vecotr is too small.
-            This is necessary if the rank of `H` is smaller than `N_max`, but it's *not* the error
-            tolerance for final values!
-        E_shift : float
-            Shift the energy (=eigenvalues) by that amount *during* the Lanczos run by using the
-            :class:`~tenpy.linalg.sparse.ShiftNpcLinearOperator`.
-            The ground state energy `E0` returned by :meth:`run` is made independent of the shift.
-            This option is useful if the :class:`~tenpy.linalg.sparse.OrthogonalNpcLinearOperator`
-            is used: the orthogonal vectors are *exact* eigenvectors with eigenvalue 0 independent
-            of the shift, so you can use it to ensure that the energy is smaller than zero
-            to avoid getting those.
-
-    Attributes
-    ----------
-    options : :class:`~tenpy.tools.params.Config`
-        Optional parameters.
-    H : :class:`~tenpy.linalg.sparse.NpcLinearOperator`-like
-        The linear operator used for building the Krylov space.
-    psi0 : :class:`~tenpy.linalg.np_conserved.Array`
-        The starting vector; normalized copy.
-    N_min, N_max, P_tol, min_gap, _cutoff, E_shift:
-        Parameters as described in the options.
-    Es : ndarray, shape(N_max, N_max)
-        ``Es[n, :]`` contains the energies of ``_h_krylov[:n+1, :n+1]`` in step `n`.
-    _h_krylov : ndarray, shape (N_max + 1, N_max +1)
-        The matrix representing `H` projected onto the orthonormalized Krylov basis.
-    _psi0_norm : float
-        Initial norm of the `psi0` parameter. Note that ``self.psi0`` gets normalized.
-    _cache : list of psi0-like vectors
-        The ONB of the Krylov space generated during the iteration.
-        FIFO (first in first out) cache of at most `N_cache` vectors.
-    _result_krylov : ndarray
-        Result in the ONB of the Krylov space, e.g. the ground state of `_h_krylov`.
-        What exactly this is depends on the subclass.
-
-    Notes
-    -----
-    The Ritz residual `RitzRes` is computed according to
-    http://web.eecs.utk.edu/~dongarra/etemplates/node103.html#estimate_residual.
-    Given the gap, the Ritz residual gives a bound on the error in the wavefunction,
-    ``err < (RitzRes/gap)**2``. The gap is estimated from the full Lanczos spectrum.
-    """
-
-    _dtype_h_krylov = np.complex128
-    _dtype_E = np.complex128
-
-    def __init__(self, H, psi0, options, orthogonal_to=[]):
-        self.H = H
-        self.psi0 = psi0.copy()
-        self._psi0_norm = None
-        self.options = options = asConfig(options, self.__class__.__name__)
-        self.N_min = options.get('N_min', 2)
-        self.N_max = options.get('N_max', 20)
-        self.N_cache = self.N_max
-        self.P_tol = options.get('P_tol', 1.e-14)
-        self.min_gap = options.get('min_gap', 1.e-12)
-        self.reortho = options.get('reortho', False)
-        self.E_shift = options.get('E_shift', None)
-        if self.N_min < 2:
-            raise ValueError("Should perform at least 2 steps.")
-        self._cutoff = options.get('cutoff', np.finfo(psi0.dtype if not isinstance(psi0, list) else psi0[0].dtype).eps * 100)
-        if self.E_shift is not None:
-            if isinstance(self.H, OrthogonalNpcLinearOperator):
-                self.H.orig_operator = ShiftNpcLinearOperator(self.H.orig_operator, self.E_shift)
-            else:
-                self.H = ShiftNpcLinearOperator(self.H, self.E_shift)
-        self._cache = []
-        self.Es = np.zeros([self.N_max, self.N_max], dtype=self._dtype_E)
-        self._h_krylov = np.zeros([self.N_max + 1, self.N_max + 1], dtype=self._dtype_h_krylov)
-
-    def run(self):
-        raise NotImplementedError("subclasses should implement this")
-
-    def _build_krylov(self):
-        raise NotImplementedError("subclasses should implement this")
-
-    def _calc_result_full(self, N):
-        """Transform self._result_krylov from the Krylov ONB to the original (npc) basis.
-
-        Construct the result ``psi_f = sum_k  _result_krylov[k] psi[k]``, where ``psi[k]``
-        is the k-th vector of the ONB of the Krylov space generated during the iteration.
-        """
-        vf = self._result_krylov
-        assert N == len(vf) > 1
-        if isinstance(self.psi0, npc.Array):
-            psif = self.psi0 * vf[0]  # the start vector is still known and got normalized
-        else:
-            assert isinstance(self.psi0, list)
-            psif = [p * vf[0] for p in self.psi0]
-        len_cache = len(self._cache)
-        # and the last len_cache vectors have been cached
-        for k in range(1, min(len_cache + 1, N)):
-            self.iadd_prefactor_other(psif, vf[N - k], self._cache[-k])
-        # other vectors are not cached, so we need to restart the Lanczos iteration.
-        self._cache = []  # free memory: we need at least two more vectors
-
-        self._rebuild_krylov_for_result_full(psif, N - len_cache - 1)
-
-        psif_norm = self.norm(psif)
-        if abs(1. - psif_norm) > 1.e-5:
-            # One reason can be that `H` is not Hermitian
-            # Otherwise, the matrix (even if small) might be ill conditioned.
-            # If you get this warning, you can try to set the parameters
-            # `reortho`=True and `N_cache` >= `N_max`
-            logger.warning("poorly conditioned H matrix in KrylovBased! |psi_0| = %f", psif_norm)
-        self.iscale_prefactor(psif, 1. / psif_norm)
-        return psif
-
-    def _to_cache(self, psi):
-        """add psi to cache, keep at most self.N_cache."""
-        cache = self._cache
-        cache.append(psi)
-        if len(cache) > self.N_cache:
-            cache.pop(0)  # remove *first* entry
-
-    def _calc_result_krylov(self, k):
-        raise NotImplementedError("subclasses should implement this")
-
-    def norm(self, w):
-        return norm(w)
-
-    def iscale_prefactor(self, w, scale):
-        iscale_prefactor(w, scale)
-
-    def inner(self, w, v):
-        return inner(w, v)
-
-    def iadd_prefactor_other(self, w, alpha, v):
-        iadd_prefactor_other(w, alpha, v)
-
-class GMRES():
-    def __init__(self, A, x, b, options):
-        self.options = options = asConfig(options, self.__class__.__name__)
-        self.N_min = options.get('N_min', 5)
-        self.N_max = options.get('N_max', 20)
-        self.restart = options.get('restart', 10)
-        self.res = self.options.get('res', 1.e-8)
-        self.A = A
-        self.b = b.copy()
-        self.x = x.copy() # Initial guess
-        self.rs = [self.b.copy()]
-        self.rs[0] = self.rs[0].iadd_prefactor_other(-1, self.A.matvec(self.x)) # residuals
-        self.b_norm = npc.norm(self.b)
-        self.total_error = [[npc.norm(self.rs[0]) / self.b_norm]]
-        self.total_iters = []
-        self.r_norm = npc.norm(self.rs[0])
-        self.qs = [self.rs[0].copy()]
-        self.qs[0].iscale_prefactor(1./self.r_norm)
-
-        self.sine = np.zeros(self.N_max)*1.j
-        self.cosine = np.zeros(self.N_max)*1.j
-        self.e1 = npc.Array.from_ndarray_trivial(np.zeros(self.N_max+1)*1.j)
-        self.e1[0] = 1
-        self.e1.iscale_prefactor(self.r_norm)
-
-        self.H = npc.Array.from_ndarray_trivial(np.zeros((self.N_max+1, self.N_max))*1.j)
-
-    def run(self):
-        for _ in range(self.restart):
-            converged=False
-            for k in range(0,self.N_max):
-                self.arnoldi(k)
-                self.apply_givens_rotation(k)
-                self.e1[k+1] = -self.sine[k] * self.e1[k]
-                self.e1[k] = self.cosine[k] * self.e1[k]
-                error = np.abs(self.e1[k+1]) / self.b_norm # The residual is just the last element of $\beta$ vector (see Wikipedia) since $y$ is found exactly.
-                self.total_error[-1].append(error)
-                if error < self.res and k >= self.N_min:
-                    converged=True
-                    break
-            self.total_iters.append(k+1)
-            self.backsolve(k+1)
-            Q_mat = npc.concatenate(self.qs[:k+1], axis=1)
-            for i in range(k+1):
-                self.x.iadd_prefactor_other(self.y[i], self.qs[i])
-            if not converged:
-                self.reset()
-            else:
-                break
-
-        return self.x, npc.norm(self.A.matvec(self.x) - self.b) / self.b_norm, self.total_error, self.total_iters
-
-    def arnoldi(self, k):
-        # Iterative build orthogonal Krylov subspace and $H$ matrix.
-        q = self.A.matvec(self.qs[-1])
-        for i in range(k+1):
-            self.H[i,k] = npc.inner(q, self.qs[i], axes='range', do_conj=True)
-            q.iadd_prefactor_other(-self.H[i,k], self.qs[i])
-        self.H[k+1,k] = npc.norm(q)
-        q.iscale_prefactor(1./self.H[k+1,k])
-        self.qs.append(q)
-
-    def apply_givens_rotation(self, k):
-        # Apply rotation to $H$ so that it becomes upper triangular.
-        for i in range(k):
-            temp = self.cosine[i] * self.H[i,k] + self.sine[i] * self.H[i+1,k]
-            self.H[i+1,k] = -self.sine[i] * self.H[i,k] + self.cosine[i] * self.H[i+1,k]
-            self.H[i,k] = temp
-
-        self.givens_rotation(k)
-        self.H[k,k] = self.cosine[k] * self.H[k,k] + self.sine[k] * self.H[k+1,k]
-        self.H[k+1,k] = 0
-
-    def givens_rotation(self, k):
-        # Find cosine and sine such that the element below the diagonal of kth column of $H$ is removed.
-        v1, v2 = self.H[k,k], self.H[k+1,k]
-        t = np.sqrt(v1**2 + v2**2)
-        self.cosine[k] = v1 / t
-        self.sine[k] = v2 / t
-
-    def backsolve(self, k):
-        # $H$ is now a diagonal matrix; backsolve to find $y$ exactly.
-        H = self.H[:k,:k]
-        e2 = self.e1[:k]
-        #e2[np.abs(e2.to_ndarray()) < 1.e-14] = 0 # N_max should be less than the size of A.
-        self.y = npc.Array.from_ndarray_trivial(np.ones(k))*1.j
-        for i in range(k-1,-1,-1):
-            self.y[i] = e2[i]
-            for j in range(i+1,k):
-                self.y[i] -= H[i,j]*self.y[j]
-            self.y[i] /= H[i,i]
-
-    def reset(self):
-        # Restart GMRES algorithm using current $x$ as initial guess.
-        self.rs.append(self.b.copy())
-        self.rs[-1] = self.rs[-1].iadd_prefactor_other(-1, self.A.matvec(self.x)) # residuals
-        self.total_error.append([npc.norm(self.rs[-1]) / self.b_norm])
-        self.r_norm = npc.norm(self.rs[-1])
-        self.qs = [self.rs[-1].copy()]
-        self.qs[-1].iscale_prefactor(1./self.r_norm)
-
-        self.sine = np.zeros(self.N_max)*1.j
-        self.cosine = np.zeros(self.N_max)*1.j
-        self.e1 = npc.Array.from_ndarray_trivial(np.zeros(self.N_max+1)*1.j)
-        self.e1[0] = 1
-        self.e1.iscale_prefactor(self.r_norm)
-
-        self.H = npc.Array.from_ndarray_trivial(np.zeros((self.N_max+1, self.N_max))*1.j)
-
-class Arnoldi(KrylovBased):
-    """Arnoldi method for diagonalizing square, non-hermitian/symmetric matrices.
-
-    Generalization of :class:`LanczosGroundState`, allowing general, square matrices.
-
-    Options
-    -------
-    .. cfg:config :: Arnoldi
-        :include: KrylovBased
-
-        which : ``'LM' | 'LR' | 'SR'``
-            Determines which (extremal) eigenvalues to look for, name
-            largest magnitude (in absolute value, ``'LM'``), or
-            largest or smallest real part (``'LR'`` and ``'SR'``, respectively).
-        num_ev : int
-            Number of eigenvectors to look for/return in `run`.
-
-    """
-    def __init__(self, H, psi0, options):
-        super().__init__(H, psi0, options)
-        self.E_tol = self.options.get('E_tol', np.inf)
-        self.which = self.options.get('which', 'LM')
-        self.num_ev = self.options.get('num_ev', 1)  # number of desired eigenvectors
-
-    def run(self):
-        """Find the ground state of H.
-
-        Returns
-        -------
-        E0s : numpy array
-            Best eigenvalue estimates, :cfg:option:`Arnoldi.num_ev` entries,
-            sorted according to :cfg:option:`Arnoldi.which`.
-        psis : list of :class:`~tenpy.linalg.np_conserved.Array`
-            Corresponding best eigenvectors (estimates).
-        N : int
-            Used dimension of the Krylov space, i.e., how many iterations where performed.
-        """
-        assert self.N_cache >= self.N_max
-        N = self._build_krylov()
-        E0 = self.Es[N - 1, :self.num_ev]
-        if self.E_shift is not None:
-            E0 = E0 - self.E_shift
-        if N == 1:
-            return E0, [self.psi0.copy()], N  # no better estimate available
-        return E0, self._calc_result_full(N), N
-
-    def _build_krylov(self):
-        """Build the Krylov space and the projection of H into it.
-
-        Returns the number of steps performed.
-        """
-        h = self._h_krylov
-        w = self.psi0  # initialize
-        norm = npc.norm(w)
-        for k in range(self.N_max):
-            self.iscale_prefactor(w, 1. / norm)
-            self._to_cache(w)
-            w = self.H.matvec(w)
-            for i, v_i in enumerate(self._cache):
-                h[i, k] = ov = self.inner(v_i, w)
-                self.iadd_prefactor_other(w, -ov, v_i)
-            h[k + 1, k] = norm = npc.norm(w)
-            self._calc_result_krylov(k)
-            if norm < self._cutoff or (k + 1 >= self.N_min and self._converged(k)):
-                break
-        return k + 1
-
-    def _calc_result_krylov(self, k):
-        """calculate ground state of _h_krylov[:k+1, :k+1]"""
-        h = self._h_krylov
-        if k == 0:
-            self.Es[0, 0] = h[0, 0]
-            self._result_krylov = np.ones([1, 1], self._dtype_h_krylov)
-        else:
-            # Diagonalize h
-            E_kr, v_kr = np.linalg.eig(h[:k + 1, :k + 1]) # not hermitian!
-            sort = argsort(E_kr, self.which)
-            self.Es[k, :k + 1] = E_kr[sort]
-            self._result_krylov = v_kr[:, sort]  # ground state of _h_krylov
-
-    def _calc_result_full(self, N):
-        """Transform self._result_krylov from the Krylov ONB to the original (npc) basis.
-
-        Construct the result ``psi_f = sum_k  _result_krylov[k] psi[k]``, where ``psi[k]``
-        is the k-th vector of the ONB of the Krylov space generated during the iteration.
-        """
-        psis = []
-        for i in range(min(N, self.num_ev)):
-            vf = self._result_krylov[:, i]
-            vf = np.real_if_close(vf)  # try to convert to real:
-            # e.g. the dominant eigenvectors of the MPS transfermatrix should be equivalent to
-            # the power method, which will be purely real for H.dtype=float, even if there might
-            # be other eigenvectors which are complex
-            assert N == len(vf) > 1
-            krylov_basis = self._cache
-            assert len(krylov_basis) >= N
-
-            if isinstance(self.psi0, npc.Array):
-                psi = vf[0] * krylov_basis[0]  # copy!
-            else:
-                assert isinstance(self.psi0, list)
-                psi = [p * vf[0] for p in krylov_basis[0]]
-
-            # and the last len_cache vectors have been cached
-            for k in range(1, N):
-                self.iadd_prefactor_other(psi, vf[k], krylov_basis[k])
-
-            psi_norm = self.norm(psi)
-            if abs(1. - psi_norm) > 1.e-5:
-                # One reason can be that `H` is not Hermitian
-                # Otherwise, the matrix (even if small) might be ill conditioned.
-                # If you get this warning, you can try to set the parameters
-                # `reortho`=True and `N_cache` >= `N_max`
-                logger.warning("poorly conditioned H matrix in Arnoldi! |psi| = %f", psi_norm)
-            self.iscale_prefactor(psi, 1. / psi_norm)
-            psis.append(psi)
-        return psis
-
-    def _to_cache(self, psi):
-        """add psi to cache, keep at most self.N_cache."""
-        cache = self._cache
-        cache.append(psi)
-        assert len(cache) <= self.N_cache
-
-    def _converged(self, k):
-        v0 = self._result_krylov[:, 0]
-        E = self.Es[k, :]  # current energies
-        RitzRes = abs(v0[k]) * self._h_krylov[k + 1, k]
-        gap = max(min([np.min(np.abs(E[i+1:] - E[i])) for i in range(self.num_ev)]), self.min_gap)
-        P_err = (RitzRes / gap)**2
-        Delta_E0 = self.Es[k - 1, 0] - E[0]
-        return P_err < self.P_tol and Delta_E0 < self.E_tol
-
-
-class LanczosGroundState(KrylovBased):
-    """Lanczos algorithm to find the ground state.
-
-    **Assumes** that `H` is hermitian.
-
-    .. deprecated :: 0.6.0
-        Renamed attribute `params` to :attr:`options`.
-
-    .. deprecated :: 0.6.0
-        Going to remove the `orthogonal_to` argument.
-        Instead, replace H with ``OrthogonalNpcLinearOperator(H, orthogonal_to)``
-        using the :class:`~tenpy.linalg.sparse.OrthogonalNpcLinearOperator`.
-
-
-    Options
-    -------
-    .. cfg:config :: LanczosGroundState
-        :include: KrylovBased
-
-        E_tol : float
-            Stop if energy difference per step < `E_tol`
-        N_cache : int
-            The maximum number of `psi` to keep in memory during the first iteration.
-            By default, we keep all states (up to N_max).
-            Set this to a number >= 2 if you are short on memory.
-            The penalty is that one needs another Lanczos iteration to
-            determine the ground state in the end, i.e., runtime is large.
-        reortho : bool
-            For poorly conditioned matrices, one can quickly loose orthogonality of the
-            generated Krylov basis.
-            If `reortho` is True, we re-orthogonalize against all the
-            vectors kept in cache to avoid that problem.
-
-
-    """
-
-    _dtype_h_krylov = np.float64
-    _dtype_E = np.float64
-
-    def __init__(self, H, psi0, options, orthogonal_to=[]):
-        super().__init__(H, psi0, options)
-        self.E_tol = self.options.get('E_tol', np.inf)
-        self.N_cache = self.options.get('N_cache', self.N_max)
-        if self.N_cache < 2:
-            raise ValueError("Need to cache at least two vectors.")
-        if len(orthogonal_to) > 0:
-            msg = ("Lanczos argument `orthogonal_to` is deprecated and will be removed.\n"
-                   "Instead, replace `H` with  `OrthogonalNpcLinearOperator(H, orthogonal_to)`.")
-            warnings.warn(msg, category=FutureWarning, stacklevel=2)
-            self.H = OrthogonalNpcLinearOperator(self.H, orthogonal_to)
-
-    def run(self):
-        """Find the ground state of H.
-
-        Returns
-        -------
-        E0 : float
-            Ground state energy (estimate).
-        psi0 : :class:`~tenpy.linalg.np_conserved.Array`
-            Ground state vector (estimate).
-        N : int
-            Used dimension of the Krylov space, i.e., how many iterations where performed.
-        """
-        N = self._build_krylov()
-        E0 = self.Es[N - 1, 0]
-        if N > 1:
-            logger.debug("Lanczos N=%d, gap=%.3e, DeltaE0=%.3e, _result_krylov[-1]=%.3e", N,
-                         self.Es[N - 1, 1] - E0, self.Es[N - 2, 0] - E0, self._result_krylov[-1])
-        else:
-            logger.debug("Lanczos N=%d, first alpha=%.3e, beta=%.3e", N, self._h_krylov[0, 0],
-                         self._h_krylov[0, 1])
-        if self.E_shift is not None:
-            E0 -= self.E_shift
-        if N == 1:
-            return E0, self.psi0.copy(), N  # no better estimate available
-        #return self.Es[N - 1, 0:self.options.get('num_ev', 1)], self._calc_result_full(N), N
-        return E0, self._calc_result_full(N), N
-
-
-    def _build_krylov(self):
-        """Build the Krylov space and the projection of H into it.
-
-        Returns the number of steps performed.
-        """
-        h = self._h_krylov
-        w = self.psi0  # initialize
-        beta = self.norm(w)
-        if self._psi0_norm is None:
-            # this is only needed for normalization in LanczosEvolution
-            self._psi0_norm = beta
-        for k in range(self.N_max):
-            self.iscale_prefactor(w, 1. / beta)
-            self._to_cache(w)
-            w = self.H.matvec(w)
-            alpha = np.real(self.inner(w, self._cache[-1])).item()
-            h[k, k] = alpha
-            self._calc_result_krylov(k)
-            self.iadd_prefactor_other(w, -alpha, self._cache[-1])
-            if self.reortho:
-                for c in self._cache[:-1]:
-                    self.iadd_prefactor_other(w, -self.inner(c, w), c)
-            elif k > 0:
-                self.iadd_prefactor_other(w, -beta, self._cache[-2])
-            beta = self.norm(w)
-            h[k, k + 1] = h[k + 1, k] = beta  # needed for the next step and convergence criteria
-            if abs(beta) < self._cutoff or (k + 1 >= self.N_min and self._converged(k)):
-                break
-        return k + 1
-
-    def _converged(self, k):
-        v0 = self._result_krylov
-        E = self.Es[k, :]  # current energies
-        RitzRes = abs(v0[k]) * self._h_krylov[k, k + 1]
-        gap = max(E[1] - E[0], self.min_gap)
-        P_err = (RitzRes / gap)**2
-        Delta_E0 = self.Es[k - 1, 0] - E[0]
-        return P_err < self.P_tol and Delta_E0 < self.E_tol
-
-    def _rebuild_krylov_for_result_full(self, psif, N_max):
-        vf = self._result_krylov
-        h = self._h_krylov
-        w = self.psi0  # initialize
-        for k in range(0, N_max):
-            self._to_cache(w)
-            w = self.H.matvec(w)
-            alpha = h[k, k]
-            self.iadd_prefactor_other(w, -alpha, self._cache[-1])
-            if self.reortho:
-                for c in self._cache[:-1]:
-                    self.iadd_prefactor_other(w, -self.inner(c, w), c)
-            elif k > 0:
-                self.iadd_prefactor_other(w, -beta, self._cache[-2])  # noqa: F821
-            beta = h[k, k + 1]  # = norm(w)
-            self.iscale_prefactor(w, 1. / beta)
-            self.iadd_prefactor_other(psif, vf[k + 1], w)
-        # continue in _calc_result_full
-
-    def _calc_result_krylov(self, k):
-        """calculate ground state of _h_krylov[:k+1, :k+1]"""
-        h = self._h_krylov
-        if k == 0:
-            self.Es[0, 0] = h[0, 0]
-            self._result_krylov = np.ones(1, np.float64)
-        else:
-            # Diagonalize h
-            E_kr, v_kr = np.linalg.eigh(h[:k + 1, :k + 1])
-            self.Es[k, :k + 1] = E_kr
-            self._result_krylov = v_kr[:, 0]  # ground state of _h_krylov
-
-class LanczosEvolution(LanczosGroundState):
-    """Calculate :math:`exp(delta H) |psi0>` using Lanczos.
-
-    It turns out that the Lanczos algorithm is also good for calculating the matrix exponential
-    applied to the starting vector. Instead of diagonalizing the tri-diagonal `h` and taking the
-    ground state, we now calculate ``exp(delta h) e_0`` in the Krylov ONB, where
-    ``e_0 = (1, 0, 0, ...)`` corresponds to ``psi0`` in the original basis.
-
-    Parameters
-    ----------
-    H, psi0, options :
-        Hamiltonian, starting vector and parameters as defined in :class:`LanczosGroundState`.
-        The option :cfg:option`LanczosEvolution.P_tol` defines when convergence is reached,
-        see :meth:`_converged` for details.
-
-    Options
-    -------
-    .. cfg:config :: LanczosEvolution
-        :include: LanczosGroundState
-
-        E_tol :
-            Ignored.
-        min_gap :
-            Ignored.
-
-    Attributes
-    ----------
-    delta : float/complex
-        Prefactor of H in the exponential.
-    _result_norm : float
-        Norm of the resulting vector.
-    """
-    def __init__(self, H, psi0, options):
-        super().__init__(H, psi0, options)
-        self._result_norm = 1.
-        self.delta = None  # set in run()
-
-    def run(self, delta, normalize=None):
-        """Calculate ``expm(delta H).dot(psi0)`` using Lanczos.
-
-        Parameters
-        ----------
-        delta : float/complex
-            Time step by which we should evolve psi0: prefactor of H in the exponential.
-            Note that the complex `i` is *not* included!
-        normalize : bool
-            Whether to normalize the resulting state.
-            Defaults to ``np.real(delta) == 0``.
-
-        Returns
-        -------
-        psi_f : :class:`~tenpy.linalg.np_conserved.Array`
-            Best approximation for ``expm(delta H).dot(psi0)``.
-            If :cfg:option:`Lanczos.E_shift` is used, it's an approximation for
-            ``expm(delta (H + E_shift)).dot(psi)``.
-        N : int
-            Krylov space dimension used.
-        """
-        self.delta = delta
-        N = self._build_krylov()
-        if N > 1:
-            logger.debug("Lanczos N=%d, |result_krylov[-1]|=%.3e", N, abs(self._result_krylov[-1]))
-        else:
-            logger.debug("Lanczos N=%d, first alpha=%.3e, beta=%.3e", N, self._h_krylov[0, 0],
-                         self._h_krylov[0, 1])
-        if N == 1:
-            result_full = self._result_krylov[0] * self.psi0  # _result_krylov[0] is only a phase
-        else:
-            result_full = self._calc_result_full(N)
-        # result_full is normalized at this point
-        if normalize is None:
-            normalize = np.real(delta) == 0.
-        if normalize:
-            return result_full, N
-        # else:
-        return (self._psi0_norm * self._result_norm) * result_full, N
-
-    def _calc_result_krylov(self, k):
-        """calculate ``expm(delta h).dot(e0)`` for ``h = _h_krylov[:k+1, :k+1]``"""
-
-        # self._result_krylov should be a normalized vector.
-        h = self._h_krylov
-        delta = self.delta
-        if k == 0:
-            E = h[0, 0]
-            exp_dE = np.exp(delta * E)
-            self._result_norm = np.abs(exp_dE)  # np.linalg.norm for individual element
-            self._result_krylov = np.array([exp_dE / self._result_norm])
-        else:
-            #     e0 = np.zeros(k + 1, dtype=float)
-            #     e0[0] = 1.
-            #     exp_dH_e0 = expm(_h_krylov[:k + 1, :k + 1] * delta).dot(e0)
-            # scipy.linalg.expm is using sparse tools; instead fully diagonalize
-            # given that h is hermitian, this is easy:
-            # H V = V diag(E)  -> H  = V E V^D
-            # exp(H*delta) e_0 = V diag(exp(E*delta)) V^D e_0
-            E_kr, v_kr = np.linalg.eigh(h[:k + 1, :k + 1])
-            exp_dH_e0 = np.dot(v_kr, np.exp(E_kr * delta) * np.conj(v_kr[0, :]))
-
-            self._result_norm = np.linalg.norm(exp_dH_e0)
-            self._result_krylov = exp_dH_e0 / self._result_norm
-
-    def _converged(self, k):
-        return np.abs(self._result_krylov[k]) < self.P_tol
-=======
 warnings.warn('The tenpy.linalg.lanczos module has been renamed to tenpy.linalg.krylov_based and ' \
               'will be removed in v1.0')
->>>>>>> 3db87cb7
 
 
 def lanczos(H, psi, options={}, orthogonal_to=[]):
@@ -710,134 +34,6 @@
     E0, psi0, N :
         See :meth:`LanczosGroundState.run`.
     """
-<<<<<<< HEAD
-    return LanczosGroundState(H, psi, options, orthogonal_to).run()
-
-
-def lanczos_arpack(H, psi, options={}, orthogonal_to=[]):
-    """Use :func:`scipy.sparse.linalg.eigsh` to find the ground state of `H`.
-
-    This function has the same call/return structure as :func:`lanczos`, but uses
-    the ARPACK package through the functions :func:`~tenpy.tools.math.speigsh` instead of the
-    custom lanczos implementation in :class:`LanczosGroundState`.
-    This function is mostly intended for debugging, since it requires to convert the vector
-    from np_conserved :class:`~tenpy.linalg.np_conserved.Array` into a flat numpy array
-    and back during *each* `matvec`-operation!
-
-    .. deprecated :: 0.6.0
-        Going to remove the `orthogonal_to` argument.
-        Instead, replace H with `OrthogonalNpcLinearOperator(H, orthogonal_to)`
-        using the :class:`~tenpy.linalg.sparse.OrthogonalNpcLinearOperator`.
-
-    Parameters
-    ----------
-    H, psi, options, orthogonal_to :
-        See :class:`LanczosGroundState`.
-        `H` and `psi` should have/use labels.
-
-    Returns
-    -------
-    E0 : float
-        Ground state energy.
-    psi0 : :class:`~tenpy.linalg.np_conserved.Array`
-        Ground state vector.
-    """
-    if len(orthogonal_to) > 0:
-        msg = ("Lanczos argument `orthogonal_to` is deprecated and will be removed.\n"
-               "Instead, replace `H` with  `OrthogonalNpcLinearOperator(H, orthogonal_to)`.")
-        warnings.warn(msg, category=FutureWarning, stacklevel=2)
-        H = OrthogonalNpcLinearOperator(H, orthogonal_to)
-    options = asConfig(options, "Lanczos")
-    H_flat, psi_flat = FlatHermitianOperator.from_guess_with_pipe(H.matvec, psi, dtype=H.dtype)
-    tol = options.get('P_tol', 1.e-14)
-    N_min = options.get('N_min', None)
-    Es, Vs = H_flat.eigenvectors(num_ev=1, which='SA', v0=psi_flat, tol=tol, ncv=N_min)
-    psi0 = Vs[0].split_legs(0).itranspose(psi.get_leg_labels())
-    return Es[0], psi0
-
-
-def gram_schmidt(vecs, rcond=1.e-14, verbose=None):
-    """In place Gram-Schmidt Orthogonalization and normalization for npc Arrays.
-
-    .. deprecated :: 0.9.1
-        Previously, this function return `vecs, ov` with `ov` being the overlaps
-        ``<vecs[i]|vecs[j]>``. The return value `ov` has been dropped now,
-        since it wasn't used anyways.
-
-    Parameters
-    ----------
-    vecs : list of :class:`~tenpy.linalg.np_conserved.Array`
-        The vectors which should be orthogonalized.
-        All with the same *order* of the legs. Entries are modified *in place*.
-        if a norm < rcond, the entry is set to `None`.
-    rcond : float
-        Vectors of ``norm < rcond`` (after projecting out previous vectors) are discarded.
-
-    Returns
-    -------
-    vecs : list of Array
-        The ortho-normalized vectors (without any ``None``).
-    """
-    if verbose is not None:
-        warnings.warn("Dropped verbose argument", category=FutureWarning, stacklevel=2)
-    res = []
-    for vec in vecs:
-        for other in res:
-            ov = inner(other, vec, 'range', do_conj=True)
-            iadd_prefactor_other(vec, -ov, other)
-        n = norm(vec)
-        if n > rcond:
-            iscale_prefactor(vec, 1. / n)
-            res.append(vec)
-    return res
-
-
-def norm(w):
-    if not isinstance(w, list):
-        return npc.norm(w)
-    else:
-        # Assumed to be list of npc array for now)
-        return np.linalg.norm([npc.norm(a) for a in w] + [0])
-
-def iscale_prefactor(w, scale):
-    if not isinstance(w, list):
-        w.iscale_prefactor(scale)
-    else:
-        for a in w:
-            a.iscale_prefactor(scale)
-
-def inner(w, v, axes='range', do_conj=True):
-    if not isinstance(w, list) and not isinstance(v, list):
-        return npc.inner(w, v, axes=axes, do_conj=do_conj)
-    else:
-        assert isinstance(w, list) and isinstance(v, list)
-        return np.sum([npc.inner(a, b, axes=axes, do_conj=do_conj) for a, b in zip(w, v)])
-
-def iadd_prefactor_other(w, alpha, v):
-    if not isinstance(w, list):
-        w.iadd_prefactor_other(alpha, v)
-    else:
-        for a, b in zip(w, v):
-            a.iadd_prefactor_other(alpha, b)
-
-def plot_stats(ax, Es):
-    """Plot the convergence of the energies.
-
-    Parameters
-    ----------
-    ax : :class:`matplotlib.axes.Axes`
-        The axes on which we should plot.
-    Es : list of ndarray.
-        The energies :attr:`Lanczos.Es`.
-    """
-    ks = [[k] * len(E) for k, E in enumerate(Es)]
-    ks = np.array(sum(ks, []))
-    Es = np.array(sum([list(E) for E in Es], []))
-    ax.scatter(ks, np.array(Es))
-    ax.set_xlabel("Lanczos step")
-    ax.set_ylabel("Ritz Values (= energy estimates)")
-=======
     warnings.warn('The lanczos function will be deprecated in favor of the LanczosGroundState ' \
                   'class in v1.0')
-    return LanczosGroundState(H, psi, options, orthogonal_to).run()
->>>>>>> 3db87cb7
+    return LanczosGroundState(H, psi, options, orthogonal_to).run()