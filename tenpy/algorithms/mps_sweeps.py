--- conflicted
+++ resolved
@@ -266,18 +266,12 @@
             we only keep the minimal number of environment tensors in memory.
         """
         L = self.psi.L
-        l_active = self.EffectiveH.length  # 'length' of active site.
         if self.finite:
-<<<<<<< HEAD
             l = self.EffectiveH.length
             assert L >= l
             i0s = list(range(0, L - l)) + list(range(L - l, 0, -1))
             move_right = [True] * (L- l) + [False] * (L - l)
             update_LP_RP = [[True, False]] * (L - l) + [[False, True]] * (L - l)
-=======
-            schedule_i0 = list(range(0, L - l_active + 1)) + list(range(L - l_active - 1, 0, -1))
-            update_LP_RP = [[True, False]] * (L - l_active) + [[False, True]] * (L - l_active)
->>>>>>> dddc4c15
         else:
             assert L >= 2
             i0s = list(range(0, L)) + list(range(L, 0, -1))
