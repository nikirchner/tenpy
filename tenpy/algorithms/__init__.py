--- conflicted
+++ resolved
@@ -14,18 +14,16 @@
     tdvp
     purification
     mpo_evolution
+    vumps
+    plane_wave_excitation
     network_contractor
     exact_diag
     disentangler
-    vumps
 """
 # Copyright 2018-2023 TeNPy Developers, GNU GPLv3
 
 from . import algorithm, truncation, dmrg, dmrg_parallel, disentangler, mps_common, tebd, tdvp, \
-<<<<<<< HEAD
     exact_diag, purification, network_contractor, mpo_evolution, vumps, plane_wave_excitation
-=======
-    exact_diag, purification, network_contractor, mpo_evolution
 from .algorithm import *
 from .disentangler import *
 from .dmrg_parallel import *
@@ -38,7 +36,9 @@
 from .tdvp import *
 from .tebd import *
 from .truncation import *
->>>>>>> 3db87cb7
+from .vumps import *
+from .plane_wave_excitation import *
+
 
 __all__ = [
     "algorithm",
@@ -53,10 +53,8 @@
     "network_contractor",
     "mpo_evolution",
     "disentangler",
-<<<<<<< HEAD
     "vumps",
-    "plane_wave_excitation"
-=======
+    "plane_wave_excitation",
     *algorithm.__all__,
     *truncation.__all__,
     *dmrg.__all__,
@@ -69,5 +67,6 @@
     *purification.__all__,
     *network_contractor.__all__,
     *mpo_evolution.__all__,
->>>>>>> 3db87cb7
+    *vumps.__all__,
+    *plane_wave_excitation.__all__,
 ]